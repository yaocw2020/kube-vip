--- conflicted
+++ resolved
@@ -6,11 +6,8 @@
 
 If you just want things to "work", then you can quickly install the "latest" components:
 
-<<<<<<< HEAD
-=======
 **NOTE** the `kube-vip.yaml` may need customising to set ARP/BGP OR to configure which interface to bind VIPs too.
 
->>>>>>> 92f01a7d
 **Install the `plndr-cloud-provider`, and `kube-vip`**
 
 ```
